# --- START OF FILE client.py ---

import asyncio
import os
# Import necessary components from mcp and langchain
from mcp import ClientSession
# For stdio client, need StdioServerParameters and stdio_client
from mcp.client.stdio import StdioServerParameters, stdio_client
from langchain_mcp_adapters.tools import load_mcp_tools
from langgraph.prebuilt import create_react_agent
from langchain_openai import ChatOpenAI # Or your specific LLM class
from langchain_core.messages import HumanMessage
import logging # Ensure logging is imported if used

logging.basicConfig(level=logging.INFO, format='%(asctime)s - %(name)s - %(levelname)s - %(message)s')
logger = logging.getLogger(__name__)


# --- Configuration ---
# Update this path to point to your combined server file
MCP_SERVER_PATH = "combined_server.py" 

# Your API key and base URL for the LLM (assuming you want to keep the Akash setup)
LLM_API_KEY = "sk-lTDIFvqqhJRPJWah-C5FWA" 
LLM_API_BASE = "https://chatapi.akash.network/api/v1"

async def setup_agent():
    """Runs the MCP client and LangGraph agent."""

    # Ensure the LLM API key is available
    if not LLM_API_KEY:
        logger.error("LLM API key not set. Cannot initialize ChatOpenAI.")
        print("Please set your LLM API key.")
        return

    try:
        # 1. Initialize the Language Model
        logger.info("Initializing Language Model...")
        model = ChatOpenAI(
            model="Meta-Llama-3-1-8B-Instruct-FP8" ,
            openai_api_key=LLM_API_KEY,
            openai_api_base=LLM_API_BASE,
            temperature=0, # Lower temp for more predictable tool use
        )
        logger.info("Language Model initialized.")

        # 2. Set up the MCP server parameters for stdio
        # This tells the client how to start the server script
        logger.info(f"Setting up MCP server parameters for {MCP_SERVER_PATH}")
        server_params = StdioServerParameters(
            command="python3", # Or "python" depending on your system
            args=[MCP_SERVER_PATH],
            env=os.environ
        )
        logger.info("MCP server parameters configured.")


        # 3. Start the MCP client session
        logger.info("Starting MCP client session...")
        # The stdio_client context manager handles starting/stopping the server process
        async with stdio_client(server_params) as (read, write):
            async with ClientSession(read, write) as session:

                # 4. Initialize the MCP session and load tools
                logger.info("Initializing MCP session and loading tools...")
                await session.initialize()
                logger.info("MCP session initialized.")

                # Load tools using the langchain adapter - it discovers tools from the server
                tools = await load_mcp_tools(session)
                tool_names = [tool.name for tool in tools]
                logger.info(f"Loaded tools: {tool_names}")
                
                if not tools:
                    logger.error("No tools loaded from the MCP server. Check server logs for errors.")
                    print("No tools were loaded. Check if the server started correctly and registered tools.")
                    return

                # 5. Create the LangGraph agent
                logger.info("Creating LangGraph ReAct agent...")
                agent = create_react_agent(model, tools)
                logger.info("Agent created.")


                # 6. Invoke the agent with a question that might use the new tools
                # Modify this question to test different tools
                question = "What is twitter saying about solana?"
                # Example questions to try:
                # "List the top 50 crypto tokens by market cap." (Uses get_top_market_cap_tokens)
                # "What is the AI report for token with ID 1 (Bitcoin)?" (Uses get_ai_report)
                # "Give me the trader grades for ETH for yesterday." (Uses get_trader_grades - will need date handling)
                # "What were the market metrics for the first week of 2023?" (Uses get_market_metrics)

<<<<<<< HEAD
                question = input ("Ask the agent a question: ")
                if not question:
                    print("No question provided. Exiting.")
                    return
                
                print(f"Invoking agent with question: '{question}'")
=======
                print(f"\n--- Invoking agent with question: '{question}' ---")
>>>>>>> cc6a5589

                agent_input = {"messages": [HumanMessage(content=question)]}

<<<<<<< HEAD
                print("\n--- Agent Response ---")
                print(agent_response["messages"][2])
                print("\n\n")

                #if isinstance(agent_response, dict) and "messages" in agent_response:
                    #final_message = agent_response["ToolMessage"]
                    #print(f"\n>>>Response: \n\n{final_message}")
                #else:
                    #print("\nCould not extract final answer from the response structure.")
=======
                # Agent invocation loop (basic example, can be expanded for multi-turn)
                try:
                    agent_response = await agent.ainvoke(agent_input)

                    print("\n--- Agent Response ---")
                    print(agent_response)
>>>>>>> cc6a5589

                    if isinstance(agent_response, dict) and "messages" in agent_response:
                        # Assuming the final answer is the content of the last HumanMessage or AIMessage
                        final_message = agent_response["messages"][-1]
                        print(f"\nFinal Answer Content:\n{final_message.content}")
                    else:
                        print("\nCould not extract final answer from the response structure.")

                except Exception as agent_e:
                    logger.error(f"Error during agent invocation: {agent_e}", exc_info=True)
                    print(f"\nAn error occurred during agent processing: {agent_e}")


    # 7. Error Handling for MCP/Server Startup
    except FileNotFoundError:
        logger.error(f"Server script not found at '{MCP_SERVER_PATH}'.", exc_info=True)
        print(f"\nError: The combined server script was not found at '{MCP_SERVER_PATH}'.")
        print("Please update the MCP_SERVER_PATH variable in this script to the correct relative or absolute path.")
    except ConnectionRefusedError:
         logger.error(f"Could not connect to the server process.", exc_info=True)
         print(f"\nError: Could not connect to the server process.")
         print(f"Ensure 'python {MCP_SERVER_PATH}' can run correctly on its own and doesn't exit immediately.")
         print("Check the server's log output for errors during startup.")
    except ImportError as e:
        logger.error(f"Import Error: {e}.", exc_info=True)
        print(f"\nImport Error: {e}. Make sure all required libraries (mcp, langchain, langchain-openai, langchain-mcp-adapters, httpx, python-dotenv) are installed.")
    except Exception as e:
        logger.exception(f"An unexpected error occurred during client setup or session:")
        print(f"\nAn unexpected error occurred: {e}")
        # traceback is included in logger.exception, but can be printed separately too if needed
        # import traceback
        # traceback.print_exc()


if __name__ == "__main__":
    # Need to set API keys as environment variables or in a .env file
    # export MASA_API_KEY='your_masa_key'
    # export TM_API_KEY='your_tm_key'
    # export OPENAI_API_KEY='your_llm_key' # Or LLM_API_KEY if using env var setup above
    
    # Example of setting env vars if not using .env file (replace with your actual keys)
    # os.environ['MASA_API_KEY'] = 'YOUR_MASA_API_KEY' 
    # os.environ['TM_API_KEY'] = 'YOUR_TM_API_KEY'
    # os.environ['LLM_API_KEY'] = LLM_API_KEY # Using the hardcoded key above

    asyncio.run(setup_agent())

# --- END OF FILE client.py ---<|MERGE_RESOLUTION|>--- conflicted
+++ resolved
@@ -79,32 +79,20 @@
                 # 5. Create the LangGraph agent
                 logger.info("Creating LangGraph ReAct agent...")
                 agent = create_react_agent(model, tools)
-                logger.info("Agent created.")
 
-
-                # 6. Invoke the agent with a question that might use the new tools
-                # Modify this question to test different tools
-                question = "What is twitter saying about solana?"
-                # Example questions to try:
-                # "List the top 50 crypto tokens by market cap." (Uses get_top_market_cap_tokens)
-                # "What is the AI report for token with ID 1 (Bitcoin)?" (Uses get_ai_report)
-                # "Give me the trader grades for ETH for yesterday." (Uses get_trader_grades - will need date handling)
-                # "What were the market metrics for the first week of 2023?" (Uses get_market_metrics)
-
-<<<<<<< HEAD
                 question = input ("Ask the agent a question: ")
                 if not question:
                     print("No question provided. Exiting.")
                     return
                 
                 print(f"Invoking agent with question: '{question}'")
-=======
-                print(f"\n--- Invoking agent with question: '{question}' ---")
->>>>>>> cc6a5589
 
                 agent_input = {"messages": [HumanMessage(content=question)]}
 
-<<<<<<< HEAD
+                # Agent invocation loop (basic example, can be expanded for multi-turn)
+                try:
+                    agent_response = await agent.ainvoke(agent_input)
+
                 print("\n--- Agent Response ---")
                 print(agent_response["messages"][2])
                 print("\n\n")
@@ -114,21 +102,6 @@
                     #print(f"\n>>>Response: \n\n{final_message}")
                 #else:
                     #print("\nCould not extract final answer from the response structure.")
-=======
-                # Agent invocation loop (basic example, can be expanded for multi-turn)
-                try:
-                    agent_response = await agent.ainvoke(agent_input)
-
-                    print("\n--- Agent Response ---")
-                    print(agent_response)
->>>>>>> cc6a5589
-
-                    if isinstance(agent_response, dict) and "messages" in agent_response:
-                        # Assuming the final answer is the content of the last HumanMessage or AIMessage
-                        final_message = agent_response["messages"][-1]
-                        print(f"\nFinal Answer Content:\n{final_message.content}")
-                    else:
-                        print("\nCould not extract final answer from the response structure.")
 
                 except Exception as agent_e:
                     logger.error(f"Error during agent invocation: {agent_e}", exc_info=True)
